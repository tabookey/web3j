package org.web3j.protocol.scenarios;

import java.io.File;
import java.io.IOException;
import java.math.BigInteger;
import java.net.URISyntaxException;
import java.net.URL;
import java.util.Collections;

import org.junit.Before;

import org.web3j.abi.TypeReference;
import org.web3j.abi.datatypes.Function;
import org.web3j.abi.datatypes.Type;
import org.web3j.abi.datatypes.Uint;
import org.web3j.crypto.Credentials;
import org.web3j.protocol.admin.Admin;
<<<<<<< HEAD
import org.web3j.protocol.admin.AdminFactory;
=======
>>>>>>> 61e9aa4c
import org.web3j.protocol.admin.methods.response.PersonalUnlockAccount;
import org.web3j.protocol.core.DefaultBlockParameterName;
import org.web3j.protocol.core.methods.response.EthGetTransactionCount;
import org.web3j.protocol.core.methods.response.EthGetTransactionReceipt;
import org.web3j.protocol.core.methods.response.TransactionReceipt;
import org.web3j.protocol.http.HttpService;
<<<<<<< HEAD
import org.web3j.utils.Files;
=======
>>>>>>> 61e9aa4c

import static junit.framework.TestCase.fail;

/**
 * Common methods & settings used accross scenarios.
 */
public class Scenario {

<<<<<<< HEAD
    // https://www.reddit.com/r/ethereum/comments/5g8ia6/attention_miners_we_recommend_raising_gas_limit/
    static final BigInteger GAS_PRICE = BigInteger.valueOf(20000000000L);
    static final BigInteger GAS_LIMIT = BigInteger.valueOf(4300000);
=======
    static final BigInteger GAS_PRICE = BigInteger.valueOf(22_000_000_000L);
    static final BigInteger GAS_LIMIT = BigInteger.valueOf(4_300_000);
>>>>>>> 61e9aa4c

    // testnet
    private static final String WALLET_PASSWORD = "";

    /*
    If you want to use regular Ethereum wallet addresses, provide a WALLET address variable
    "0x..." // 20 bytes (40 hex characters) & replace instances of ALICE.getAddress() with this
    WALLET address variable you've defined.
    */
    static final Credentials ALICE = Credentials.create(
            "",  // 32 byte hex value
            "0x"  // 64 byte hex value
    );

    static final Credentials BOB = Credentials.create(
            "",  // 32 byte hex value
            "0x"  // 64 byte hex value
    );

    private static final BigInteger ACCOUNT_UNLOCK_DURATION = BigInteger.valueOf(30);

    private static final int SLEEP_DURATION = 15000;
    private static final int ATTEMPTS = 40;

    Admin web3j;

    public Scenario() { }

    @Before
    public void setUp() {
<<<<<<< HEAD
        this.web3j = AdminFactory.build(new HttpService());
=======
        this.web3j = Admin.build(new HttpService());
>>>>>>> 61e9aa4c
    }

    boolean unlockAccount() throws Exception {
        PersonalUnlockAccount personalUnlockAccount =
                web3j.personalUnlockAccount(
                        ALICE.getAddress(), WALLET_PASSWORD, ACCOUNT_UNLOCK_DURATION)
                        .sendAsync().get();
        return personalUnlockAccount.accountUnlocked();
    }

    TransactionReceipt waitForTransactionReceipt(
            String transactionHash) throws Exception {

        TransactionReceipt transactionReceipt =
                getTransactionReceipt(transactionHash, SLEEP_DURATION, ATTEMPTS);

        if (transactionReceipt == null) {
            fail("Transaction reciept not generated after " + ATTEMPTS + " attempts");
        }

        return transactionReceipt;
    }

    private TransactionReceipt getTransactionReceipt(
            String transactionHash, int sleepDuration, int attempts) throws Exception {

        TransactionReceipt receiptOptional =
                sendTransactionReceiptRequest(transactionHash);
        for (int i = 0; i < attempts; i++) {
            if (receiptOptional == null) {
                Thread.sleep(sleepDuration);
                receiptOptional = sendTransactionReceiptRequest(transactionHash);
            } else {
                break;
            }
        }

        return receiptOptional;
    }

    private TransactionReceipt sendTransactionReceiptRequest(
            String transactionHash) throws Exception {
        EthGetTransactionReceipt transactionReceipt =
                web3j.ethGetTransactionReceipt(transactionHash).sendAsync().get();

        return transactionReceipt.getTransactionReceipt();
    }

    BigInteger getNonce(String address) throws Exception {
        EthGetTransactionCount ethGetTransactionCount = web3j.ethGetTransactionCount(
                address, DefaultBlockParameterName.LATEST).sendAsync().get();

        return ethGetTransactionCount.getTransactionCount();
    }

    Function createFibonacciFunction() {
        return new Function(
                "fibonacciNotify",
                Collections.<Type>singletonList(new Uint(BigInteger.valueOf(7))),
                Collections.<TypeReference<?>>singletonList(new TypeReference<Uint>() {}));
    }

    static String load(String filePath) throws URISyntaxException, IOException {
        URL url = Scenario.class.getClass().getResource(filePath);
        byte[] bytes = Files.readBytes(new File(url.toURI()));
        return new String(bytes);
    }

    static String getFibonacciSolidityBinary() throws Exception {
        return load("/solidity/fibonacci/build/Fibonacci.bin");
    }
}<|MERGE_RESOLUTION|>--- conflicted
+++ resolved
@@ -15,20 +15,14 @@
 import org.web3j.abi.datatypes.Uint;
 import org.web3j.crypto.Credentials;
 import org.web3j.protocol.admin.Admin;
-<<<<<<< HEAD
 import org.web3j.protocol.admin.AdminFactory;
-=======
->>>>>>> 61e9aa4c
 import org.web3j.protocol.admin.methods.response.PersonalUnlockAccount;
 import org.web3j.protocol.core.DefaultBlockParameterName;
 import org.web3j.protocol.core.methods.response.EthGetTransactionCount;
 import org.web3j.protocol.core.methods.response.EthGetTransactionReceipt;
 import org.web3j.protocol.core.methods.response.TransactionReceipt;
 import org.web3j.protocol.http.HttpService;
-<<<<<<< HEAD
 import org.web3j.utils.Files;
-=======
->>>>>>> 61e9aa4c
 
 import static junit.framework.TestCase.fail;
 
@@ -37,14 +31,8 @@
  */
 public class Scenario {
 
-<<<<<<< HEAD
-    // https://www.reddit.com/r/ethereum/comments/5g8ia6/attention_miners_we_recommend_raising_gas_limit/
-    static final BigInteger GAS_PRICE = BigInteger.valueOf(20000000000L);
+    static final BigInteger GAS_PRICE = BigInteger.valueOf(22000000000L);
     static final BigInteger GAS_LIMIT = BigInteger.valueOf(4300000);
-=======
-    static final BigInteger GAS_PRICE = BigInteger.valueOf(22_000_000_000L);
-    static final BigInteger GAS_LIMIT = BigInteger.valueOf(4_300_000);
->>>>>>> 61e9aa4c
 
     // testnet
     private static final String WALLET_PASSWORD = "";
@@ -75,11 +63,7 @@
 
     @Before
     public void setUp() {
-<<<<<<< HEAD
         this.web3j = AdminFactory.build(new HttpService());
-=======
-        this.web3j = Admin.build(new HttpService());
->>>>>>> 61e9aa4c
     }
 
     boolean unlockAccount() throws Exception {
