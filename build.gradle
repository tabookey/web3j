--- conflicted
+++ resolved
@@ -161,6 +161,7 @@
 
 signing {
     required { gradle.taskGraph.hasTask('uploadArchives') }  // only execute as part of this task
+    sign configurations.archives
 }
 
 uploadArchives {
@@ -217,20 +218,12 @@
     dependsOn 'build'
     dependsOn 'uploadArchives'
     dependsOn 'closeAndPromoteRepository'
-<<<<<<< HEAD
 //    dependsOn 'bintrayUpload'  // doesn't work with JDK7
-=======
-    dependsOn 'bintrayUpload'
->>>>>>> 6cace10c
 
     tasks.findByName('build').mustRunAfter 'clean'
 
     tasks.findByName('uploadArchives').mustRunAfter 'build'
     tasks.findByName('closeAndPromoteRepository').mustRunAfter 'uploadArchives'
 
-<<<<<<< HEAD
 //    tasks.findByName('bintrayUpload').mustRunAfter 'build'
-=======
-    tasks.findByName('bintrayUpload').mustRunAfter 'build'
->>>>>>> 6cace10c
 }