package org.web3j.utils;

import java.util.concurrent.Callable;
<<<<<<< HEAD
=======
import java.util.concurrent.CompletableFuture;
>>>>>>> 8a842147
import java.util.concurrent.ExecutorService;
import java.util.concurrent.Executors;
import java.util.concurrent.Future;
import java.util.concurrent.ScheduledExecutorService;
import java.util.concurrent.TimeUnit;

/**
 * Async task facilitation.
 */
public class Async {

<<<<<<< HEAD
    private static ScheduledExecutorService executorService;
=======
    private static final ExecutorService executor = Executors.newCachedThreadPool();

    static {
        Runtime.getRuntime().addShutdownHook(new Thread(() -> shutdown(executor)));
    }
>>>>>>> 8a842147

    static {
        executorService = defaultExecutorService();
    }

    public static <T> Future<T> run(Callable<T> callable) {
        return executorService.submit(callable);
    }

    private static int getCpuCount() {
        return Runtime.getRuntime().availableProcessors();
    }

    /**
     * Provide a new ScheduledExecutorService instance.
     *
     * <p>A shutdown hook is created to terminate the thread pool on application termination.
     *
     * @return new ScheduledExecutorService
     */
    public static ScheduledExecutorService defaultExecutorService() {
        ScheduledExecutorService scheduledExecutorService =
                Executors.newScheduledThreadPool(getCpuCount());

        Runtime.getRuntime().addShutdownHook(new Thread(() -> shutdown(scheduledExecutorService)));

        return scheduledExecutorService;
    }

    /**
     * Shutdown as per {@link ExecutorService} Javadoc recommendation.
     *
     * @param executorService executor service we wish to shut down.
     */
    private static void shutdown(ExecutorService executorService) {
        executorService.shutdown();
        try {
            if (!executorService.awaitTermination(60, TimeUnit.SECONDS)) {
                executorService.shutdownNow();
                if (!executorService.awaitTermination(60, TimeUnit.SECONDS)) {
                    System.err.println("Thread pool did not terminate");
                }
            }
        } catch (InterruptedException ie) {
            executorService.shutdownNow();
            Thread.currentThread().interrupt();
        }
    }
}<|MERGE_RESOLUTION|>--- conflicted
+++ resolved
@@ -1,10 +1,6 @@
 package org.web3j.utils;
 
 import java.util.concurrent.Callable;
-<<<<<<< HEAD
-=======
-import java.util.concurrent.CompletableFuture;
->>>>>>> 8a842147
 import java.util.concurrent.ExecutorService;
 import java.util.concurrent.Executors;
 import java.util.concurrent.Future;
@@ -16,22 +12,14 @@
  */
 public class Async {
 
-<<<<<<< HEAD
-    private static ScheduledExecutorService executorService;
-=======
     private static final ExecutorService executor = Executors.newCachedThreadPool();
 
     static {
         Runtime.getRuntime().addShutdownHook(new Thread(() -> shutdown(executor)));
     }
->>>>>>> 8a842147
-
-    static {
-        executorService = defaultExecutorService();
-    }
 
     public static <T> Future<T> run(Callable<T> callable) {
-        return executorService.submit(callable);
+        return executor.submit(callable);
     }
 
     private static int getCpuCount() {
