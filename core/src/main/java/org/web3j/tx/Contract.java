--- conflicted
+++ resolved
@@ -6,8 +6,6 @@
 import java.util.ArrayList;
 import java.util.List;
 import java.util.concurrent.Callable;
-import java.util.concurrent.ExecutionException;
-import java.util.concurrent.Future;
 
 import org.web3j.abi.EventEncoder;
 import org.web3j.abi.EventValues;
@@ -27,7 +25,6 @@
 import org.web3j.protocol.core.methods.response.Log;
 import org.web3j.protocol.core.methods.response.TransactionReceipt;
 import org.web3j.protocol.exceptions.TransactionException;
-import org.web3j.utils.Async;
 import org.web3j.utils.Numeric;
 
 
@@ -212,21 +209,6 @@
         return send(contractAddress, data, weiValue, gasPrice, gasLimit);
     }
 
-    /**
-     * Execute the provided function as a transaction asynchronously.
-     *
-     * @param function to transact with
-     * @return {@link Future} containing executing transaction
-     */
-    protected Future<TransactionReceipt> executeTransactionAsync(final Function function) {
-        return Async.run(new Callable<TransactionReceipt>() {
-            @Override
-            public TransactionReceipt call() throws Exception {
-                return executeTransaction(function);
-            }
-        });
-    }
-
     protected <T extends Type> RemoteCall<T> executeRemoteCallSingleValueReturn(
             final Function function) {
         return new RemoteCall<T>(new Callable<T>() {
@@ -353,20 +335,6 @@
     }
 
     protected static <T extends Contract> RemoteCall<T> deployRemoteCall(
-<<<<<<< HEAD
-            final Class<T> type,
-            final Web3j web3j, final TransactionManager transactionManager,
-            final BigInteger gasPrice, final BigInteger gasLimit,
-            final String binary, final String encodedConstructor, final BigInteger value) {
-        return new RemoteCall<T>(new Callable<T>() {
-            @Override
-            public T call() throws Exception {
-                return deploy(
-                        type, web3j, transactionManager, gasPrice, gasLimit, binary,
-                        encodedConstructor, value);
-            }
-        });
-=======
             Class<T> type,
             Web3j web3j, Credentials credentials,
             BigInteger gasPrice, BigInteger gasLimit,
@@ -377,14 +345,18 @@
     }
 
     protected static <T extends Contract> RemoteCall<T> deployRemoteCall(
-            Class<T> type,
-            Web3j web3j, TransactionManager transactionManager,
-            BigInteger gasPrice, BigInteger gasLimit,
-            String binary, String encodedConstructor, BigInteger value) {
-        return new RemoteCall<>(() -> deploy(
-                type, web3j, transactionManager, gasPrice, gasLimit, binary,
-                encodedConstructor, value));
->>>>>>> 61e9aa4c
+            final Class<T> type,
+            final Web3j web3j, final TransactionManager transactionManager,
+            final BigInteger gasPrice, final BigInteger gasLimit,
+            final String binary, final String encodedConstructor, final BigInteger value) {
+        return new RemoteCall<T>(new Callable<T>() {
+            @Override
+            public T call() throws Exception {
+                return deploy(
+                        type, web3j, transactionManager, gasPrice, gasLimit, binary,
+                        encodedConstructor, value);
+            }
+        });
     }
 
     protected static <T extends Contract> RemoteCall<T> deployRemoteCall(
