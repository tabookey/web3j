--- conflicted
+++ resolved
@@ -45,12 +45,6 @@
                 new BigDecimal(0.1), Convert.Unit.WEI);
     }
 
-<<<<<<< HEAD
-    protected TransactionReceipt sendFunds(Credentials credentials, String toAddress,
-                                           BigDecimal value, Convert.Unit unit) throws Exception {
-        return new Transfer(web3j, getVerifiedTransactionManager(credentials))
-                .sendFunds(toAddress, value, unit).send();
-=======
     @SuppressWarnings("unchecked")
     private TransactionReceipt prepareTransfer() throws IOException {
         TransactionReceipt transactionReceipt = new TransactionReceipt();
@@ -66,6 +60,9 @@
         when(web3j.ethGasPrice()).thenReturn((Request) gasPriceRequest);
 
         return transactionReceipt;
->>>>>>> 4aa2b9cf
+    protected TransactionReceipt sendFunds(Credentials credentials, String toAddress,
+                                           BigDecimal value, Convert.Unit unit) throws Exception {
+        return new Transfer(web3j, getVerifiedTransactionManager(credentials))
+                .sendFunds(toAddress, value, unit).send();
     }
 }