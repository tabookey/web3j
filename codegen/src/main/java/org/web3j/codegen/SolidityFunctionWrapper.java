package org.web3j.codegen;

import java.io.IOException;
import java.math.BigInteger;
import java.util.ArrayList;
import java.util.Arrays;
import java.util.Collections;
import java.util.HashMap;
import java.util.HashSet;
import java.util.List;
import java.util.Map;
import java.util.Set;
import java.util.concurrent.Callable;
import javax.lang.model.element.Modifier;

import com.fasterxml.jackson.databind.ObjectMapper;
import com.squareup.javapoet.AnnotationSpec;
import com.squareup.javapoet.ClassName;
import com.squareup.javapoet.CodeBlock;
import com.squareup.javapoet.FieldSpec;
import com.squareup.javapoet.MethodSpec;
import com.squareup.javapoet.ParameterSpec;
import com.squareup.javapoet.ParameterizedTypeName;
import com.squareup.javapoet.TypeName;
import com.squareup.javapoet.TypeSpec;
import com.squareup.javapoet.TypeVariableName;
import rx.functions.Func1;

import org.web3j.abi.EventEncoder;
import org.web3j.abi.FunctionEncoder;
import org.web3j.abi.TypeReference;
import org.web3j.abi.datatypes.Address;
import org.web3j.abi.datatypes.Bool;
import org.web3j.abi.datatypes.DynamicArray;
import org.web3j.abi.datatypes.DynamicBytes;
import org.web3j.abi.datatypes.Event;
import org.web3j.abi.datatypes.Function;
import org.web3j.abi.datatypes.StaticArray;
import org.web3j.abi.datatypes.Type;
import org.web3j.abi.datatypes.Utf8String;
import org.web3j.abi.datatypes.generated.AbiTypes;
import org.web3j.crypto.Credentials;
import org.web3j.protocol.ObjectMapperFactory;
import org.web3j.protocol.Web3j;
import org.web3j.protocol.core.DefaultBlockParameter;
import org.web3j.protocol.core.RemoteCall;
import org.web3j.protocol.core.methods.request.EthFilter;
import org.web3j.protocol.core.methods.response.AbiDefinition;
import org.web3j.protocol.core.methods.response.Log;
import org.web3j.protocol.core.methods.response.TransactionReceipt;
import org.web3j.tx.Contract;
import org.web3j.tx.TransactionManager;
import org.web3j.utils.Collection;
import org.web3j.utils.Strings;
import org.web3j.utils.Version;

/**
 * Generate Java Classes based on generated Solidity bin and abi files.
 */
public class SolidityFunctionWrapper extends Generator {

    private static final String BINARY = "BINARY";
    private static final String WEB3J = "web3j";
    private static final String CREDENTIALS = "credentials";
    private static final String TRANSACTION_MANAGER = "transactionManager";
    private static final String INITIAL_VALUE = "initialWeiValue";
    private static final String CONTRACT_ADDRESS = "contractAddress";
    private static final String GAS_PRICE = "gasPrice";
    private static final String GAS_LIMIT = "gasLimit";
    private static final String START_BLOCK = "startBlock";
    private static final String END_BLOCK = "endBlock";
    private static final String WEI_VALUE = "weiValue";
    private static final String FUNC_NAME_PREFIX = "FUNC_";

    private static final ClassName LOG = ClassName.get(Log.class);

    private static final String CODEGEN_WARNING = "<p>Auto generated code.\n"
            + "<p><strong>Do not modify!</strong>\n"
            + "<p>Please use the "
            + "<a href=\"https://docs.web3j.io/command_line.html\">web3j command line tools</a>,\n"
            + "or the " + SolidityFunctionWrapperGenerator.class.getName() + " in the \n"
            + "<a href=\"https://github.com/web3j/web3j/tree/master/codegen\">"
            + "codegen module</a> to update.\n";

    private final boolean useNativeJavaTypes;

    public SolidityFunctionWrapper(boolean useNativeJavaTypes) {
        this.useNativeJavaTypes = useNativeJavaTypes;
    }

    @SuppressWarnings("unchecked")
    public void generateJavaFiles(
            String contractName, String bin, String abi, String destinationDir,
            String basePackageName)
            throws IOException, ClassNotFoundException {
        generateJavaFiles(contractName, bin,
                loadContractDefinition(abi),
                destinationDir, basePackageName,
                null);
    }

    void generateJavaFiles(
            String contractName, String bin, List<AbiDefinition> abi, String destinationDir,
            String basePackageName, Map<String, String> addresses)
            throws IOException, ClassNotFoundException {
        String className = Strings.capitaliseFirstLetter(contractName);

        TypeSpec.Builder classBuilder = createClassBuilder(className, bin);

        classBuilder.addMethod(buildConstructor(Credentials.class, CREDENTIALS));
        classBuilder.addMethod(buildConstructor(TransactionManager.class,
                TRANSACTION_MANAGER));
        classBuilder.addFields(buildFuncNameConstants(abi));
        classBuilder.addMethods(
                buildFunctionDefinitions(className, classBuilder, abi));
        classBuilder.addMethod(buildLoad(className, Credentials.class, CREDENTIALS));
        classBuilder.addMethod(buildLoad(className, TransactionManager.class,
                TRANSACTION_MANAGER));

        addAddressesSupport(classBuilder, addresses);

        write(basePackageName, classBuilder.build(), destinationDir);
    }

    private void addAddressesSupport(TypeSpec.Builder classBuilder,
                                     Map<String, String> addresses) {
        if (addresses != null) {

            ClassName stringType = ClassName.get(String.class);
            ClassName mapType = ClassName.get(HashMap.class);
            TypeName mapStringString = ParameterizedTypeName.get(mapType, stringType, stringType);
            FieldSpec addressesStaticField = FieldSpec
                    .builder(mapStringString, "_addresses",
                            Modifier.PROTECTED, Modifier.STATIC, Modifier.FINAL)
                    .build();
            classBuilder.addField(addressesStaticField);

            final CodeBlock.Builder staticInit = CodeBlock.builder();
            staticInit.addStatement("_addresses = new HashMap<>()");
            addresses.forEach((k, v) ->
                    staticInit.addStatement(String.format("_addresses.put(\"%1s\", \"%2s\")",
                            k, v))
            );
            classBuilder.addStaticBlock(staticInit.build());

            // See org.web3j.tx.Contract#getStaticDeployedAddress(String)
            MethodSpec getAddress = MethodSpec
                    .methodBuilder("getStaticDeployedAddress")
                    .addModifiers(Modifier.PROTECTED)
                    .returns(stringType)
                    .addParameter(stringType, "networkId")
                    .addCode(
                            CodeBlock
                                    .builder()
                                    .addStatement("return _addresses.get(networkId)")
                                    .build())
                    .build();
            classBuilder.addMethod(getAddress);

            MethodSpec getPreviousAddress = MethodSpec
                    .methodBuilder("getPreviouslyDeployedAddress")
                    .addModifiers(Modifier.PUBLIC)
                    .addModifiers(Modifier.STATIC)
                    .returns(stringType)
                    .addParameter(stringType, "networkId")
                    .addCode(
                            CodeBlock
                                    .builder()
                                    .addStatement("return _addresses.get(networkId)")
                                    .build())
                    .build();
            classBuilder.addMethod(getPreviousAddress);

        }
    }


    private TypeSpec.Builder createClassBuilder(String className, String binary) {

        String javadoc = CODEGEN_WARNING + getWeb3jVersion();

        return TypeSpec.classBuilder(className)
                .addModifiers(Modifier.PUBLIC)
                .addJavadoc(javadoc)
                .superclass(Contract.class)
                .addField(createBinaryDefinition(binary));
    }

    private String getWeb3jVersion() {
        String version;

        try {
            // This only works if run as part of the web3j command line tools which contains
            // a version.properties file
            version = Version.getVersion();
        } catch (IOException | NullPointerException e) {
            version = Version.DEFAULT;
        }
        return "\n<p>Generated with web3j version " + version + ".\n";
    }

    private FieldSpec createBinaryDefinition(String binary) {
        return FieldSpec.builder(String.class, BINARY)
                .addModifiers(Modifier.PRIVATE, Modifier.FINAL, Modifier.STATIC)
                .initializer("$S", binary)
                .build();
    }

    private List<MethodSpec> buildFunctionDefinitions(
            String className,
            TypeSpec.Builder classBuilder,
            List<AbiDefinition> functionDefinitions) throws ClassNotFoundException {

        List<MethodSpec> methodSpecs = new ArrayList<>();
        boolean constructor = false;

        for (AbiDefinition functionDefinition : functionDefinitions) {
            if (functionDefinition.getType().equals("function")) {
                methodSpecs.add(buildFunction(functionDefinition));

            } else if (functionDefinition.getType().equals("event")) {
                methodSpecs.addAll(buildEventFunctions(functionDefinition, classBuilder));

            } else if (functionDefinition.getType().equals("constructor")) {
                constructor = true;
                methodSpecs.add(buildDeploy(
                        className, functionDefinition, Credentials.class, CREDENTIALS));
                methodSpecs.add(buildDeploy(
                        className, functionDefinition, TransactionManager.class,
                        TRANSACTION_MANAGER));
            }
        }

        // constructor will not be specified in ABI file if its empty
        if (!constructor) {
            MethodSpec.Builder credentialsMethodBuilder =
                    getDeployMethodSpec(className, Credentials.class, CREDENTIALS, false);
            methodSpecs.add(buildDeployNoParams(
                    credentialsMethodBuilder, className, CREDENTIALS, false));

            MethodSpec.Builder transactionManagerMethodBuilder =
                    getDeployMethodSpec(
                            className, TransactionManager.class, TRANSACTION_MANAGER, false);
            methodSpecs.add(buildDeployNoParams(
                    transactionManagerMethodBuilder, className, TRANSACTION_MANAGER, false));
        }

        return methodSpecs;
    }

    private Iterable<FieldSpec> buildFuncNameConstants(List<AbiDefinition> functionDefinitions) {
        List<FieldSpec> fields = new ArrayList<>();
        Set<String> fieldNames = new HashSet<>();
        fieldNames.add(Contract.FUNC_DEPLOY);

        for (AbiDefinition functionDefinition : functionDefinitions) {
            if (functionDefinition.getType().equals("function")) {
                String funcName = functionDefinition.getName();

                if (!fieldNames.contains(funcName)) {
                    FieldSpec field = FieldSpec.builder(String.class,
                            funcNameToConst(funcName),
                            Modifier.PUBLIC, Modifier.STATIC, Modifier.FINAL)
                            .initializer("$S", funcName)
                            .build();
                    fields.add(field);
                    fieldNames.add(funcName);
                }
            }
        }
        return fields;
    }

    private static MethodSpec buildConstructor(Class authType, String authName) {
        return MethodSpec.constructorBuilder()
                .addModifiers(Modifier.PROTECTED)
                .addParameter(String.class, CONTRACT_ADDRESS)
                .addParameter(Web3j.class, WEB3J)
                .addParameter(authType, authName)
                .addParameter(BigInteger.class, GAS_PRICE)
                .addParameter(BigInteger.class, GAS_LIMIT)
                .addStatement("super($N, $N, $N, $N, $N, $N)",
                        BINARY, CONTRACT_ADDRESS, WEB3J, authName, GAS_PRICE, GAS_LIMIT)
                .build();
    }

    private MethodSpec buildDeploy(
            String className, AbiDefinition functionDefinition,
            Class authType, String authName) {

        boolean isPayable = functionDefinition.isPayable();

        MethodSpec.Builder methodBuilder = getDeployMethodSpec(
                className, authType, authName, isPayable);
        String inputParams = addParameters(methodBuilder, functionDefinition.getInputs());

        if (!inputParams.isEmpty()) {
            return buildDeployWithParams(
                    methodBuilder, className, inputParams, authName, isPayable);
        } else {
            return buildDeployNoParams(methodBuilder, className, authName, isPayable);
        }
    }

    private static MethodSpec buildDeployWithParams(
            MethodSpec.Builder methodBuilder, String className, String inputParams,
            String authName, boolean isPayable) {

        methodBuilder.addStatement("$T encodedConstructor = $T.encodeConstructor("
                        + "$T.<$T>asList($L)"
                        + ")",
                String.class, FunctionEncoder.class, Arrays.class, Type.class, inputParams);
        if (isPayable) {
            methodBuilder.addStatement(
                    "return deployRemoteCall("
                            + "$L.class, $L, $L, $L, $L, $L, encodedConstructor, $L)",
                    className, WEB3J, authName, GAS_PRICE, GAS_LIMIT, BINARY, INITIAL_VALUE);
        } else {
            methodBuilder.addStatement(
                    "return deployRemoteCall($L.class, $L, $L, $L, $L, $L, encodedConstructor)",
                    className, WEB3J, authName, GAS_PRICE, GAS_LIMIT, BINARY);
        }

        return methodBuilder.build();
    }

    private static MethodSpec buildDeployNoParams(
            MethodSpec.Builder methodBuilder, String className,
            String authName, boolean isPayable) {
        if (isPayable) {
            methodBuilder.addStatement(
                    "return deployRemoteCall($L.class, $L, $L, $L, $L, $L, \"\", $L)",
                    className, WEB3J, authName, GAS_PRICE, GAS_LIMIT, BINARY, INITIAL_VALUE);
        } else {
            methodBuilder.addStatement(
                    "return deployRemoteCall($L.class, $L, $L, $L, $L, $L, \"\")",
                    className, WEB3J, authName, GAS_PRICE, GAS_LIMIT, BINARY);
        }

        return methodBuilder.build();
    }

    private static MethodSpec.Builder getDeployMethodSpec(
            String className, Class authType, String authName, boolean isPayable) {
        MethodSpec.Builder builder = MethodSpec.methodBuilder("deploy")
                .addModifiers(Modifier.PUBLIC, Modifier.STATIC)
                .returns(
                        buildRemoteCall(TypeVariableName.get(className, Type.class)))
                .addParameter(Web3j.class, WEB3J)
                .addParameter(authType, authName)
                .addParameter(BigInteger.class, GAS_PRICE)
                .addParameter(BigInteger.class, GAS_LIMIT);
        if (isPayable) {
            return builder.addParameter(BigInteger.class, INITIAL_VALUE);
        } else {
            return builder;
        }
    }

    private static MethodSpec buildLoad(
            String className, Class authType, String authName) {
        return MethodSpec.methodBuilder("load")
                .addModifiers(Modifier.PUBLIC, Modifier.STATIC)
                .returns(TypeVariableName.get(className, Type.class))
                .addParameter(String.class, CONTRACT_ADDRESS)
                .addParameter(Web3j.class, WEB3J)
                .addParameter(authType, authName)
                .addParameter(BigInteger.class, GAS_PRICE)
                .addParameter(BigInteger.class, GAS_LIMIT)
                .addStatement("return new $L($L, $L, $L, $L, $L)", className,
                        CONTRACT_ADDRESS, WEB3J, authName, GAS_PRICE, GAS_LIMIT)
                .build();
    }

    String addParameters(
            MethodSpec.Builder methodBuilder, List<AbiDefinition.NamedType> namedTypes) {

        List<ParameterSpec> inputParameterTypes = buildParameterTypes(namedTypes);

        List<ParameterSpec> nativeInputParameterTypes =
                new ArrayList<>(inputParameterTypes.size());
        for (ParameterSpec parameterSpec : inputParameterTypes) {
            TypeName typeName = getWrapperType(parameterSpec.type);
            nativeInputParameterTypes.add(
                    ParameterSpec.builder(typeName, parameterSpec.name).build());
        }

        methodBuilder.addParameters(nativeInputParameterTypes);

        if (useNativeJavaTypes) {
            return Collection.join(
                    inputParameterTypes,
                    ", \n",
                    // this results in fully qualified names being generated
                    parameterSpec -> createMappedParameterTypes(parameterSpec));
        } else {
            return Collection.join(
                    inputParameterTypes,
                    ", ",
                    parameterSpec -> parameterSpec.name);
        }
    }

    private String createMappedParameterTypes(ParameterSpec parameterSpec) {
        if (parameterSpec.type instanceof ParameterizedTypeName) {
            List<TypeName> typeNames =
                    ((ParameterizedTypeName) parameterSpec.type).typeArguments;
            if (typeNames.size() != 1) {
                throw new UnsupportedOperationException(
                        "Only a single parameterized type is supported");
            } else {
                TypeName typeName = typeNames.get(0);
                return "new " + parameterSpec.type + "(\n"
                        + "        org.web3j.abi.Utils.typeMap("
                        + parameterSpec.name + ", " + typeName + ".class)" + ")";
            }
        } else {
            return "new " + parameterSpec.type + "(" + parameterSpec.name + ")";
        }
    }

    private TypeName getWrapperType(TypeName typeName) {
        if (useNativeJavaTypes) {
            return getNativeType(typeName);
        } else {
            return typeName;
        }
    }

    private TypeName getWrapperRawType(TypeName typeName) {
        if (useNativeJavaTypes) {
            if (typeName instanceof ParameterizedTypeName) {
                return ClassName.get(List.class);
            }
            return getNativeType(typeName);
        } else {
            return typeName;
        }
    }

    private TypeName getIndexedEventWrapperType(TypeName typeName) {
        if (useNativeJavaTypes) {
            return getEventNativeType(typeName);
        } else {
            return typeName;
        }
    }

    static TypeName getNativeType(TypeName typeName) {

        if (typeName instanceof ParameterizedTypeName) {
            return getNativeType((ParameterizedTypeName) typeName);
        }

        String simpleName = ((ClassName) typeName).simpleName();

        if (simpleName.equals(Address.class.getSimpleName())) {
            return TypeName.get(String.class);
        } else if (simpleName.startsWith("Uint")) {
            return TypeName.get(BigInteger.class);
        } else if (simpleName.startsWith("Int")) {
            return TypeName.get(BigInteger.class);
        } else if (simpleName.equals(Utf8String.class.getSimpleName())) {
            return TypeName.get(String.class);
        } else if (simpleName.startsWith("Bytes")) {
            return TypeName.get(byte[].class);
        } else if (simpleName.equals(DynamicBytes.class.getSimpleName())) {
            return TypeName.get(byte[].class);
        } else if (simpleName.equals(Bool.class.getSimpleName())) {
            return TypeName.get(Boolean.class);  // boolean cannot be a parameterized type
        } else {
            throw new UnsupportedOperationException(
                    "Unsupported type: " + typeName
                            + ", no native type mapping exists.");
        }
    }

    static TypeName getNativeType(ParameterizedTypeName parameterizedTypeName) {
        List<TypeName> typeNames = parameterizedTypeName.typeArguments;
        List<TypeName> nativeTypeNames = new ArrayList<>(typeNames.size());
        for (TypeName enclosedTypeName : typeNames) {
            nativeTypeNames.add(getNativeType(enclosedTypeName));
        }
        return ParameterizedTypeName.get(
                ClassName.get(List.class),
                nativeTypeNames.toArray(new TypeName[nativeTypeNames.size()]));
    }

    static TypeName getEventNativeType(TypeName typeName) {
        if (typeName instanceof ParameterizedTypeName) {
            return TypeName.get(byte[].class);
        }

        String simpleName = ((ClassName) typeName).simpleName();
        if (simpleName.equals(Utf8String.class.getSimpleName())) {
            return TypeName.get(byte[].class);
        } else {
            return getNativeType(typeName);
        }
    }

    static List<ParameterSpec> buildParameterTypes(List<AbiDefinition.NamedType> namedTypes) {
        List<ParameterSpec> result = new ArrayList<>(namedTypes.size());
        for (int i = 0; i < namedTypes.size(); i++) {
            AbiDefinition.NamedType namedType = namedTypes.get(i);

            String name = createValidParamName(namedType.getName(), i);
            String type = namedTypes.get(i).getType();

            result.add(ParameterSpec.builder(buildTypeName(type), name).build());
        }
        return result;
    }

    /**
     * Public Solidity arrays and maps require an unnamed input parameter - multiple if they
     * require a struct type.
     *
     * @param name parameter name
     * @param idx  parameter index
     * @return non-empty parameter name
     */
    static String createValidParamName(String name, int idx) {
        if (name.equals("")) {
            return "param" + idx;
        } else {
            return name;
        }
    }

    static List<TypeName> buildTypeNames(List<AbiDefinition.NamedType> namedTypes) {
        List<TypeName> result = new ArrayList<>(namedTypes.size());
        for (AbiDefinition.NamedType namedType : namedTypes) {
            result.add(buildTypeName(namedType.getType()));
        }
        return result;
    }

    MethodSpec buildFunction(
            AbiDefinition functionDefinition) throws ClassNotFoundException {
        String functionName = functionDefinition.getName();

        MethodSpec.Builder methodBuilder =
                MethodSpec.methodBuilder(functionName)
                        .addModifiers(Modifier.PUBLIC);

        String inputParams = addParameters(methodBuilder, functionDefinition.getInputs());

        List<TypeName> outputParameterTypes = buildTypeNames(functionDefinition.getOutputs());
        if (functionDefinition.isConstant()) {
            buildConstantFunction(
                    functionDefinition, methodBuilder, outputParameterTypes, inputParams);
        } else {
            buildTransactionFunction(
                    functionDefinition, methodBuilder, inputParams);
        }

        return methodBuilder.build();
    }

    private void buildConstantFunction(
            AbiDefinition functionDefinition,
            MethodSpec.Builder methodBuilder,
            List<TypeName> outputParameterTypes,
            String inputParams) throws ClassNotFoundException {

        String functionName = functionDefinition.getName();

        if (outputParameterTypes.isEmpty()) {
            throw new RuntimeException("Only transactional methods should have void return types");
        } else if (outputParameterTypes.size() == 1) {

            TypeName typeName = outputParameterTypes.get(0);
            TypeName nativeReturnTypeName;
            if (useNativeJavaTypes) {
                nativeReturnTypeName = getWrapperRawType(typeName);
            } else {
                nativeReturnTypeName = getWrapperType(typeName);
            }
            methodBuilder.returns(buildRemoteCall(nativeReturnTypeName));

<<<<<<< HEAD
            methodBuilder.addStatement("$T function = "
                            + "new $T($N, \n$T.<$T>asList($L), "
=======
            methodBuilder.addStatement("final $T function = "
                            + "new $T($S, \n$T.<$T>asList($L), "
>>>>>>> 80b3f2f1
                            + "\n$T.<$T<?>>asList(new $T<$T>() {}))",
                    Function.class, Function.class, funcNameToConst(functionName),
                    Arrays.class, Type.class, inputParams,
                    Arrays.class, TypeReference.class,
                    TypeReference.class, typeName);

            if (useNativeJavaTypes) {
                if (nativeReturnTypeName.equals(ClassName.get(List.class))) {
                    // We return list. So all the list elements should
                    // also be converted to native types
                    TypeName listType = ParameterizedTypeName.get(List.class, Type.class);

                    CodeBlock.Builder callCode = CodeBlock.builder();
                    callCode.addStatement(
                            "$T result = "
                            + "($T) executeCallSingleValueReturn(function, $T.class)",
                            listType, listType, nativeReturnTypeName);
                    callCode.addStatement("return convertToNative(result)");

                    TypeSpec callableType = TypeSpec.anonymousClassBuilder("")
                            .addSuperinterface(ParameterizedTypeName.get(
                                    ClassName.get(Callable.class), nativeReturnTypeName))
                            .addMethod(MethodSpec.methodBuilder("call")
                                    .addAnnotation(Override.class)
                                    .addAnnotation(AnnotationSpec.builder(SuppressWarnings.class)
                                            .addMember("value", "$S", "unchecked")
                                            .build())
                                    .addModifiers(Modifier.PUBLIC)
                                    .addException(Exception.class)
                                    .returns(nativeReturnTypeName)
                                    .addCode(callCode.build())
                                    .build())
                            .build();

                    methodBuilder.addStatement("return new $T(\n$L)",
                            buildRemoteCall(nativeReturnTypeName), callableType);
                } else {
                    methodBuilder.addStatement(
                            "return executeRemoteCallSingleValueReturn(function, $T.class)",
                            nativeReturnTypeName);
                }
            } else {
                methodBuilder.addStatement("return executeRemoteCallSingleValueReturn(function)");
            }
        } else {
            List<TypeName> returnTypes = buildReturnTypes(outputParameterTypes);

            ParameterizedTypeName parameterizedTupleType = ParameterizedTypeName.get(
                    ClassName.get(
                            "org.web3j.tuples.generated",
                            "Tuple" + returnTypes.size()),
                    returnTypes.toArray(
                            new TypeName[returnTypes.size()]));

            methodBuilder.returns(buildRemoteCall(parameterizedTupleType));

            buildVariableLengthReturnFunctionConstructor(
                    methodBuilder, functionName, inputParams, outputParameterTypes);

            buildTupleResultContainer(methodBuilder, parameterizedTupleType, outputParameterTypes);
        }
    }

    private static ParameterizedTypeName buildRemoteCall(TypeName typeName) {
        return ParameterizedTypeName.get(
                ClassName.get(RemoteCall.class), typeName);
    }

    private static void buildTransactionFunction(
            AbiDefinition functionDefinition,
            MethodSpec.Builder methodBuilder,
            String inputParams) throws ClassNotFoundException {

        if (functionDefinition.isPayable()) {
            methodBuilder.addParameter(BigInteger.class, WEI_VALUE);
        }

        String functionName = functionDefinition.getName();

        methodBuilder.returns(buildRemoteCall(TypeName.get(TransactionReceipt.class)));

<<<<<<< HEAD
        methodBuilder.addStatement("$T function = new $T(\n$N, \n$T.<$T>asList($L), \n$T"
=======
        methodBuilder.addStatement("final $T function = new $T(\n$S, \n$T.<$T>asList($L), \n$T"
>>>>>>> 80b3f2f1
                        + ".<$T<?>>emptyList())",
                Function.class, Function.class, funcNameToConst(functionName),
                Arrays.class, Type.class, inputParams, Collections.class,
                TypeReference.class);
        if (functionDefinition.isPayable()) {
            methodBuilder.addStatement(
                    "return executeRemoteCallTransaction(function, $N)", WEI_VALUE);
        } else {
            methodBuilder.addStatement("return executeRemoteCallTransaction(function)");
        }
    }

    TypeSpec buildEventResponseObject(
            String className,
            List<org.web3j.codegen.SolidityFunctionWrapper.NamedTypeName> indexedParameters,
            List<org.web3j.codegen.SolidityFunctionWrapper.NamedTypeName> nonIndexedParameters) {

        TypeSpec.Builder builder = TypeSpec.classBuilder(className)
                .addModifiers(Modifier.PUBLIC, Modifier.STATIC);

        builder.addField(LOG, "log", Modifier.PUBLIC);
        for (org.web3j.codegen.SolidityFunctionWrapper.NamedTypeName
                namedType : indexedParameters) {
            TypeName typeName = getIndexedEventWrapperType(namedType.typeName);
            builder.addField(typeName, namedType.getName(), Modifier.PUBLIC);
        }

        for (org.web3j.codegen.SolidityFunctionWrapper.NamedTypeName
                namedType : nonIndexedParameters) {
            TypeName typeName = getWrapperType(namedType.typeName);
            builder.addField(typeName, namedType.getName(), Modifier.PUBLIC);
        }

        return builder.build();
    }

    MethodSpec buildEventObservableFunction(
            String responseClassName,
            String functionName,
            List<org.web3j.codegen.SolidityFunctionWrapper.NamedTypeName> indexedParameters,
            List<org.web3j.codegen.SolidityFunctionWrapper.NamedTypeName> nonIndexedParameters)
            throws ClassNotFoundException {

        String generatedFunctionName =
                Strings.lowercaseFirstLetter(functionName) + "EventObservable";
        ParameterizedTypeName parameterizedTypeName = ParameterizedTypeName.get(ClassName.get(rx
                .Observable.class), ClassName.get("", responseClassName));

        MethodSpec.Builder observableMethodBuilder =
                MethodSpec.methodBuilder(generatedFunctionName)
                        .addModifiers(Modifier.PUBLIC)
                        .addParameter(DefaultBlockParameter.class, START_BLOCK)
                        .addParameter(DefaultBlockParameter.class, END_BLOCK)
                        .returns(parameterizedTypeName);

        buildVariableLengthEventConstructor(
                observableMethodBuilder, functionName, indexedParameters, nonIndexedParameters);

        TypeSpec converter = TypeSpec.anonymousClassBuilder("")
                .addSuperinterface(ParameterizedTypeName.get(
                        ClassName.get(Func1.class),
                        ClassName.get(Log.class),
                        ClassName.get("", responseClassName)))
                .addMethod(MethodSpec.methodBuilder("call")
                        .addAnnotation(Override.class)
                        .addModifiers(Modifier.PUBLIC)
                        .addParameter(Log.class, "log")
                        .returns(ClassName.get("", responseClassName))
                        .addStatement("$T eventValues = extractEventParametersWithLog(event, log)",
                                Contract.EventValuesWithLog.class)
                        .addStatement("$1T typedResponse = new $1T()",
                                ClassName.get("", responseClassName))
                        .addCode(buildTypedResponse("typedResponse", indexedParameters,
                                nonIndexedParameters, true))
                        .addStatement("return typedResponse")
                        .build())
                .build();

        observableMethodBuilder.addStatement("$1T filter = new $1T($2L, $3L, "
                + "getContractAddress())", EthFilter.class, START_BLOCK, END_BLOCK)
                .addStatement("filter.addSingleTopic($T.encode(event))", EventEncoder.class)
                .addStatement("return web3j.ethLogObservable(filter).map($L)", converter);

        return observableMethodBuilder
                .build();
    }

    MethodSpec buildEventTransactionReceiptFunction(
            String responseClassName, String
            functionName,
            List<org.web3j.codegen.SolidityFunctionWrapper.NamedTypeName> indexedParameters,
            List<org.web3j.codegen.SolidityFunctionWrapper.NamedTypeName>
                    nonIndexedParameters) throws
            ClassNotFoundException {

        ParameterizedTypeName parameterizedTypeName = ParameterizedTypeName.get(
                ClassName.get(List.class), ClassName.get("", responseClassName));

        String generatedFunctionName = "get" + Strings.capitaliseFirstLetter(functionName)
                + "Events";
        MethodSpec.Builder transactionMethodBuilder = MethodSpec
                .methodBuilder(generatedFunctionName)
                .addModifiers(Modifier.PUBLIC)
                .addParameter(TransactionReceipt.class, "transactionReceipt")
                .returns(parameterizedTypeName);

        buildVariableLengthEventConstructor(
                transactionMethodBuilder, functionName, indexedParameters, nonIndexedParameters);

        transactionMethodBuilder.addStatement("$T valueList = extractEventParametersWithLog(event, "
                + "transactionReceipt)", ParameterizedTypeName.get(List.class,
                        Contract.EventValuesWithLog.class))
                .addStatement("$1T responses = new $1T(valueList.size())",
                        ParameterizedTypeName.get(ClassName.get(ArrayList.class),
                                ClassName.get("", responseClassName)))
                .beginControlFlow("for ($T eventValues : valueList)",
                        Contract.EventValuesWithLog.class)
                .addStatement("$1T typedResponse = new $1T()",
                        ClassName.get("", responseClassName))
                .addCode(buildTypedResponse("typedResponse", indexedParameters,
                        nonIndexedParameters, false))
                .addStatement("responses.add(typedResponse)")
                .endControlFlow();


        transactionMethodBuilder.addStatement("return responses");
        return transactionMethodBuilder.build();
    }

    List<MethodSpec> buildEventFunctions(
            AbiDefinition functionDefinition,
            TypeSpec.Builder classBuilder) throws ClassNotFoundException {
        List<MethodSpec> methods = new ArrayList<>();

        String functionName = functionDefinition.getName();
        List<AbiDefinition.NamedType> inputs = functionDefinition.getInputs();
        String responseClassName = Strings.capitaliseFirstLetter(functionName) + "EventResponse";

        List<org.web3j.codegen.SolidityFunctionWrapper.NamedTypeName>
                indexedParameters = new ArrayList<>();
        List<org.web3j.codegen.SolidityFunctionWrapper.NamedTypeName>
                nonIndexedParameters = new ArrayList<>();
        for (AbiDefinition.NamedType namedType : inputs) {

            if (namedType.isIndexed()) {
                indexedParameters.add(
                        new org.web3j.codegen.SolidityFunctionWrapper.NamedTypeName(
                                namedType.getName(),
                                buildTypeName(namedType.getType())));
            } else {
                nonIndexedParameters.add(
                        new org.web3j.codegen.SolidityFunctionWrapper.NamedTypeName(
                                namedType.getName(),
                                buildTypeName(namedType.getType())));
            }
        }

        classBuilder.addType(buildEventResponseObject(responseClassName, indexedParameters,
                nonIndexedParameters));

        methods.add(buildEventTransactionReceiptFunction(responseClassName,
                functionName, indexedParameters, nonIndexedParameters));
        methods.add(buildEventObservableFunction(responseClassName, functionName,
                indexedParameters, nonIndexedParameters));
        return methods;
    }

    CodeBlock buildTypedResponse(
            String objectName,
            List<org.web3j.codegen.SolidityFunctionWrapper.NamedTypeName> indexedParameters,
            List<org.web3j.codegen.SolidityFunctionWrapper.NamedTypeName> nonIndexedParameters,
            boolean observable) {
        String nativeConversion;

        if (useNativeJavaTypes) {
            nativeConversion = ".getValue()";
        } else {
            nativeConversion = "";
        }

        CodeBlock.Builder builder = CodeBlock.builder();
        if (observable) {
            builder.addStatement("$L.log = log", objectName);
        } else {
            builder.addStatement(
                    "$L.log = eventValues.getLog()",
                    objectName);
        }
        for (int i = 0; i < indexedParameters.size(); i++) {
            builder.addStatement(
                    "$L.$L = ($T) eventValues.getIndexedValues().get($L)" + nativeConversion,
                    objectName,
                    indexedParameters.get(i).getName(),
                    getIndexedEventWrapperType(indexedParameters.get(i).getTypeName()),
                    i);
        }

        for (int i = 0; i < nonIndexedParameters.size(); i++) {
            builder.addStatement(
                    "$L.$L = ($T) eventValues.getNonIndexedValues().get($L)" + nativeConversion,
                    objectName,
                    nonIndexedParameters.get(i).getName(),
                    getWrapperType(nonIndexedParameters.get(i).getTypeName()),
                    i);
        }
        return builder.build();
    }

    static TypeName buildTypeName(String typeDeclaration) {
        String type = trimStorageDeclaration(typeDeclaration);

        if (type.endsWith("]")) {
            String[] splitType = type.split("[\\[\\]]");
            Class<?> baseType = AbiTypes.getType(splitType[0]);

            TypeName typeName;
            if (splitType.length == 1) {
                typeName = ParameterizedTypeName.get(DynamicArray.class, baseType);
            } else {
                Class<?> rawType = getStaticArrayTypeReferenceClass(splitType);
                typeName = ParameterizedTypeName.get(rawType, baseType);
            }
            return typeName;
        } else {
            Class<?> cls = AbiTypes.getType(type);
            return ClassName.get(cls);
        }
    }

    private static Class<?> getStaticArrayTypeReferenceClass(String[] splitType) {
        try {
            return Class.forName("org.web3j.abi.datatypes.generated.StaticArray" + splitType[1]);
        } catch (ClassNotFoundException e) {
            // Unfortunately we can't encode it's length as a type if it's > 32.
            return StaticArray.class;
        }
    }

    private static String trimStorageDeclaration(String type) {
        if (type.endsWith(" storage") || type.endsWith(" memory")) {
            return type.split(" ")[0];
        } else {
            return type;
        }
    }

    private List<TypeName> buildReturnTypes(List<TypeName> outputParameterTypes) {
        List<TypeName> result = new ArrayList<>(outputParameterTypes.size());
        for (TypeName typeName : outputParameterTypes) {
            result.add(getWrapperType(typeName));
        }
        return result;
    }

    private static void buildVariableLengthReturnFunctionConstructor(
            MethodSpec.Builder methodBuilder, String functionName, String inputParameters,
            List<TypeName> outputParameterTypes) throws ClassNotFoundException {

        List<Object> objects = new ArrayList<>();
        objects.add(Function.class);
        objects.add(Function.class);
        objects.add(funcNameToConst(functionName));

        objects.add(Arrays.class);
        objects.add(Type.class);
        objects.add(inputParameters);

        objects.add(Arrays.class);
        objects.add(TypeReference.class);
        for (TypeName outputParameterType : outputParameterTypes) {
            objects.add(TypeReference.class);
            objects.add(outputParameterType);
        }

        String asListParams = Collection.join(
                outputParameterTypes,
                ", ",
                typeName -> "new $T<$T>() {}");

        methodBuilder.addStatement("final $T function = new $T($N, \n$T.<$T>asList($L), \n$T"
                + ".<$T<?>>asList("
                + asListParams + "))", objects.toArray());
    }

    private void buildTupleResultContainer(
            MethodSpec.Builder methodBuilder, ParameterizedTypeName tupleType,
            List<TypeName> outputParameterTypes)
            throws ClassNotFoundException {

        List<TypeName> typeArguments = tupleType.typeArguments;

        CodeBlock.Builder tupleConstructor = CodeBlock.builder();
        tupleConstructor.addStatement(
                "$T results = executeCallMultipleValueReturn(function)",
                ParameterizedTypeName.get(List.class, Type.class))
                .add("return new $T(", tupleType)
                .add("$>$>");

        String resultStringSimple = "\n($T) results.get($L)";
        if (useNativeJavaTypes) {
            resultStringSimple += ".getValue()";
        }

        String resultStringNativeList =
                "\nconvertToNative(($T) results.get($L).getValue())";

        int size = typeArguments.size();
        ClassName classList = ClassName.get(List.class);

        for (int i = 0; i < size; i++) {
            TypeName param = outputParameterTypes.get(i);
            TypeName convertTo = typeArguments.get(i);

            String resultString = resultStringSimple;

            // If we use native java types we need to convert
            // elements of arrays to native java types too
            if (useNativeJavaTypes && param instanceof ParameterizedTypeName) {
                ParameterizedTypeName oldContainer = (ParameterizedTypeName)param;
                ParameterizedTypeName newContainer = (ParameterizedTypeName)convertTo;
                if (newContainer.rawType.compareTo(classList) == 0
                        && newContainer.typeArguments.size() == 1) {
                    convertTo = ParameterizedTypeName.get(classList,
                            oldContainer.typeArguments.get(0));
                    resultString = resultStringNativeList;
                }
            }

            tupleConstructor
                .add(resultString, convertTo, i);
            tupleConstructor.add(i < size - 1 ? ", " : ");\n");
        }
        tupleConstructor.add("$<$<");

        TypeSpec callableType = TypeSpec.anonymousClassBuilder("")
                .addSuperinterface(ParameterizedTypeName.get(
                        ClassName.get(Callable.class), tupleType))
                .addMethod(MethodSpec.methodBuilder("call")
                        .addAnnotation(Override.class)
                        .addModifiers(Modifier.PUBLIC)
                        .addException(Exception.class)
                        .returns(tupleType)
                        .addCode(tupleConstructor.build())
                        .build())
                .build();

        methodBuilder.addStatement(
                "return new $T(\n$L)", buildRemoteCall(tupleType), callableType);
    }

    private static void buildVariableLengthEventConstructor(
            MethodSpec.Builder methodBuilder, String eventName,
            List<org.web3j.codegen.SolidityFunctionWrapper.NamedTypeName>
                    indexedParameterTypes,
            List<org.web3j.codegen.SolidityFunctionWrapper.NamedTypeName> nonIndexedParameterTypes)
            throws ClassNotFoundException {

        List<Object> objects = new ArrayList<>();
        objects.add(Event.class);
        objects.add(Event.class);
        objects.add(eventName);

        objects.add(Arrays.class);
        objects.add(TypeReference.class);
        for (org.web3j.codegen.SolidityFunctionWrapper.NamedTypeName
                indexedParameterType : indexedParameterTypes) {
            objects.add(TypeReference.class);
            objects.add(indexedParameterType.getTypeName());
        }

        objects.add(Arrays.class);
        objects.add(TypeReference.class);
        for (org.web3j.codegen.SolidityFunctionWrapper.NamedTypeName
                indexedParameterType : nonIndexedParameterTypes) {
            objects.add(TypeReference.class);
            objects.add(indexedParameterType.getTypeName());
        }

        String indexedAsListParams = Collection.join(
                indexedParameterTypes,
                ", ",
                typeName -> "new $T<$T>() {}");

        String nonIndexedAsListParams = Collection.join(
                nonIndexedParameterTypes,
                ", ",
                typeName -> "new $T<$T>() {}");

        methodBuilder.addStatement("final $T event = new $T($S, \n"
                + "$T.<$T<?>>asList(" + indexedAsListParams + "),\n"
                + "$T.<$T<?>>asList(" + nonIndexedAsListParams + "))", objects.toArray());
    }

    private List<AbiDefinition> loadContractDefinition(String abi) throws IOException {
        ObjectMapper objectMapper = ObjectMapperFactory.getObjectMapper();
        AbiDefinition[] abiDefinition = objectMapper.readValue(abi, AbiDefinition[].class);
        return Arrays.asList(abiDefinition);
    }

    private static String funcNameToConst(String funcName) {
        return FUNC_NAME_PREFIX + funcName.toUpperCase();
    }

    private static class NamedTypeName {
        private final TypeName typeName;
        private final String name;

        NamedTypeName(String name, TypeName typeName) {
            this.name = name;
            this.typeName = typeName;
        }

        public String getName() {
            return name;
        }

        public TypeName getTypeName() {
            return typeName;
        }
    }

}<|MERGE_RESOLUTION|>--- conflicted
+++ resolved
@@ -579,13 +579,8 @@
             }
             methodBuilder.returns(buildRemoteCall(nativeReturnTypeName));
 
-<<<<<<< HEAD
-            methodBuilder.addStatement("$T function = "
+            methodBuilder.addStatement("final $T function = "
                             + "new $T($N, \n$T.<$T>asList($L), "
-=======
-            methodBuilder.addStatement("final $T function = "
-                            + "new $T($S, \n$T.<$T>asList($L), "
->>>>>>> 80b3f2f1
                             + "\n$T.<$T<?>>asList(new $T<$T>() {}))",
                     Function.class, Function.class, funcNameToConst(functionName),
                     Arrays.class, Type.class, inputParams,
@@ -667,11 +662,7 @@
 
         methodBuilder.returns(buildRemoteCall(TypeName.get(TransactionReceipt.class)));
 
-<<<<<<< HEAD
-        methodBuilder.addStatement("$T function = new $T(\n$N, \n$T.<$T>asList($L), \n$T"
-=======
-        methodBuilder.addStatement("final $T function = new $T(\n$S, \n$T.<$T>asList($L), \n$T"
->>>>>>> 80b3f2f1
+        methodBuilder.addStatement("final $T function = new $T(\n$N, \n$T.<$T>asList($L), \n$T"
                         + ".<$T<?>>emptyList())",
                 Function.class, Function.class, funcNameToConst(functionName),
                 Arrays.class, Type.class, inputParams, Collections.class,
