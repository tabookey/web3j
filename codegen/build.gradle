
description 'web3j project code generators'

dependencies {
    compile project(':core'),
            "com.squareup:javapoet:$javapoetVersion"
<<<<<<< HEAD
    compile 'commons-cli:commons-cli:1.4'
=======
    testCompile project(path: ':core', configuration: 'testArtifacts')
>>>>>>> f4775494
}<|MERGE_RESOLUTION|>--- conflicted
+++ resolved
@@ -4,9 +4,6 @@
 dependencies {
     compile project(':core'),
             "com.squareup:javapoet:$javapoetVersion"
-<<<<<<< HEAD
+    testCompile project(path: ':core', configuration: 'testArtifacts')
     compile 'commons-cli:commons-cli:1.4'
-=======
-    testCompile project(path: ':core', configuration: 'testArtifacts')
->>>>>>> f4775494
 }