package org.web3j.protocol.scenarios;

import java.math.BigInteger;

import org.junit.Test;

<<<<<<< HEAD
import org.web3j.abi.EventValues;
import org.web3j.abi.datatypes.Type;
import org.web3j.abi.datatypes.Uint;
=======
>>>>>>> a6f35064
import org.web3j.abi.datatypes.generated.Uint256;
import org.web3j.generated.Fibonacci;
import org.web3j.protocol.Web3j;
import org.web3j.protocol.Web3jFactory;
import org.web3j.protocol.core.methods.response.TransactionReceipt;
import org.web3j.protocol.http.HttpService;

import static org.hamcrest.core.IsEqual.equalTo;
import static org.junit.Assert.assertThat;

/**
 * Test Fibonacci contract generated wrappers.
 *
 * Generated via running {@link org.web3j.codegen.SolidityFunctionWrapperGenerator} with params:
 * <project-home>/src/test/resources/solidity/fibonacci.abi -o
 * <project-home>/src/integration-test/java -p org.web3j.generated
 */
public class FunctionWrappersIT extends Scenario {

    @Test
    public void testFibonacci() throws Exception {
        Fibonacci fibonacci = Fibonacci.load(
                "0x3c05b2564139fb55820b18b72e94b2178eaace7d",
                Web3jFactory.build(new HttpService()),
                ALICE, GAS_PRICE, GAS_LIMIT);

        Uint256 result = fibonacci.fibonacci(new Uint256(BigInteger.valueOf(10))).get();
        assertThat(result.getValue(), equalTo(BigInteger.valueOf(55)));
    }

    @Test
    public void testFibonacciNotify() throws Exception {
        Fibonacci fibonacci = Fibonacci.load(
                "0x3c05b2564139fb55820b18b72e94b2178eaace7d",
                Web3jFactory.build(new HttpService()),
                ALICE, GAS_PRICE, GAS_LIMIT);

        TransactionReceipt transactionReceipt = fibonacci.fibonacciNotify(
                new Uint256(BigInteger.valueOf(15))).get();

        Fibonacci.NotifyEventResponse result = fibonacci.getNotifyEvents(transactionReceipt).get(0);

<<<<<<< HEAD
        assertThat(result.getNonIndexedValues(),
                equalTo(Arrays.<Type>asList(
                        new Uint256(BigInteger.valueOf(15)),
                        new Uint256(BigInteger.valueOf(610)))));
=======
        assertThat(result.input,
                equalTo(new Uint256(BigInteger.valueOf(15))));

        assertThat(result.result,
                equalTo(new Uint256(BigInteger.valueOf(610))));
>>>>>>> a6f35064
    }
}<|MERGE_RESOLUTION|>--- conflicted
+++ resolved
@@ -4,15 +4,8 @@
 
 import org.junit.Test;
 
-<<<<<<< HEAD
-import org.web3j.abi.EventValues;
-import org.web3j.abi.datatypes.Type;
-import org.web3j.abi.datatypes.Uint;
-=======
->>>>>>> a6f35064
 import org.web3j.abi.datatypes.generated.Uint256;
 import org.web3j.generated.Fibonacci;
-import org.web3j.protocol.Web3j;
 import org.web3j.protocol.Web3jFactory;
 import org.web3j.protocol.core.methods.response.TransactionReceipt;
 import org.web3j.protocol.http.HttpService;
@@ -52,17 +45,10 @@
 
         Fibonacci.NotifyEventResponse result = fibonacci.getNotifyEvents(transactionReceipt).get(0);
 
-<<<<<<< HEAD
-        assertThat(result.getNonIndexedValues(),
-                equalTo(Arrays.<Type>asList(
-                        new Uint256(BigInteger.valueOf(15)),
-                        new Uint256(BigInteger.valueOf(610)))));
-=======
         assertThat(result.input,
                 equalTo(new Uint256(BigInteger.valueOf(15))));
 
         assertThat(result.result,
                 equalTo(new Uint256(BigInteger.valueOf(610))));
->>>>>>> a6f35064
     }
 }