package org.web3j.utils;

import java.util.concurrent.Callable;
<<<<<<< HEAD
import java.util.concurrent.ExecutorService;
import java.util.concurrent.Executors;
import java.util.concurrent.Future;
=======
import java.util.concurrent.CompletableFuture;
import java.util.concurrent.Executors;
import java.util.concurrent.ScheduledExecutorService;
>>>>>>> f81c8016

/**
 * Async task facilitation.
 */
public class Async {

    private static ExecutorService executorService;

    static {
        executorService = Executors.newFixedThreadPool(getCpuCount());
    }

    public static <T> Future<T> run(Callable<T> callable) {
        return executorService.submit(callable);
    }

    private static int getCpuCount() {
        return Runtime.getRuntime().availableProcessors();
    }

<<<<<<< HEAD
    public static ExecutorService defaultExecutorService() {
        return executorService;
=======
    public static ScheduledExecutorService defaultExecutorService() {
        return Executors.newScheduledThreadPool(getCpuCount());
>>>>>>> f81c8016
    }
}<|MERGE_RESOLUTION|>--- conflicted
+++ resolved
@@ -1,25 +1,20 @@
 package org.web3j.utils;
 
+
 import java.util.concurrent.Callable;
-<<<<<<< HEAD
 import java.util.concurrent.ExecutorService;
 import java.util.concurrent.Executors;
 import java.util.concurrent.Future;
-=======
-import java.util.concurrent.CompletableFuture;
-import java.util.concurrent.Executors;
-import java.util.concurrent.ScheduledExecutorService;
->>>>>>> f81c8016
 
 /**
  * Async task facilitation.
  */
 public class Async {
 
-    private static ExecutorService executorService;
+    private static ScheduledExecutorService executorService;
 
     static {
-        executorService = Executors.newFixedThreadPool(getCpuCount());
+        executorService = defaultExecutorService();
     }
 
     public static <T> Future<T> run(Callable<T> callable) {
@@ -30,12 +25,7 @@
         return Runtime.getRuntime().availableProcessors();
     }
 
-<<<<<<< HEAD
-    public static ExecutorService defaultExecutorService() {
-        return executorService;
-=======
     public static ScheduledExecutorService defaultExecutorService() {
         return Executors.newScheduledThreadPool(getCpuCount());
->>>>>>> f81c8016
     }
 }