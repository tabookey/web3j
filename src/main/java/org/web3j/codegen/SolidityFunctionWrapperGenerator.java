--- conflicted
+++ resolved
@@ -97,11 +97,7 @@
                 absFileLocation,
                 destinationDirLocation,
                 basePackageName)
-<<<<<<< HEAD
-        .generate();
-=======
-                .generate();
->>>>>>> 6cace10c
+            .generate();
     }
 
     private static String parsePositionalArg(String[] args, int idx) {
@@ -308,11 +304,7 @@
                     public String apply(ParameterSpec parameterSpec) {
                         return parameterSpec.name;
                     }
-<<<<<<< HEAD
-        });
-=======
                 });
->>>>>>> 6cace10c
     }
 
     static List<ParameterSpec> buildParameterTypes(List<AbiDefinition.NamedType> namedTypes) {
@@ -518,11 +510,7 @@
                 });
 
         methodBuilder.addStatement("$T function = new $T<$T>($S, \n$T<$T>.asList($L), \n$T<$T<?>>.asList(" +
-<<<<<<< HEAD
-                        asListParams + "))", objects.toArray());
-=======
                 asListParams + "))", objects.toArray());
->>>>>>> 6cace10c
     }
 
     private static void buildVariableLengthEventConstructor(
