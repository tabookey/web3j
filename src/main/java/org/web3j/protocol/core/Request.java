--- conflicted
+++ resolved
@@ -76,25 +76,15 @@
 
     public Observable<T> observable() {
         return Observable.create(
-<<<<<<< HEAD
                 new Observable.OnSubscribe<T>() {
                     @Override
                     public void call(final Subscriber<? super T> subscriber) {
                         try {
-                            subscriber.onNext(Request.this.sendAsync().get());
-                        } catch (InterruptedException e) {
-                            subscriber.onError(e);
-                        } catch (ExecutionException e) {
+                            subscriber.onNext(send());
+                            subscriber.onCompleted();
+                        } catch (IOException e) {
                             subscriber.onError(e);
                         }
-=======
-                subscriber -> {
-                    try {
-                        subscriber.onNext(send());
-                        subscriber.onCompleted();
-                    } catch (IOException e) {
-                        subscriber.onError(e);
->>>>>>> f81c8016
                     }
                 }
         );
