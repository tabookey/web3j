package org.web3j.abi;


import java.math.BigDecimal;
import java.math.BigInteger;
<<<<<<< HEAD
import java.util.concurrent.Callable;
=======
import java.util.Optional;
>>>>>>> fcc69e34
import java.util.concurrent.ExecutionException;
import java.util.concurrent.Future;

import org.web3j.crypto.Credentials;
import org.web3j.protocol.Web3j;
import org.web3j.protocol.core.methods.request.RawTransaction;
import org.web3j.protocol.core.methods.response.*;
import org.web3j.protocol.exceptions.TransactionTimeoutException;
import org.web3j.utils.Async;
import org.web3j.utils.Convert;
import org.web3j.utils.Numeric;


/**
 * Class for performing Ether transactions on the Ethereum blockchain.
 */
public class Transfer extends ManagedTransaction {

    // This is the cost to send Ether between parties
    public static final BigInteger GAS_LIMIT = BigInteger.valueOf(21000);

    private Transfer(Web3j web3j, Credentials credentials,
                     BigInteger gasPrice, BigInteger gasLimit) {
        super(web3j, credentials, gasPrice, gasLimit);
    }

    private Transfer(Web3j web3j, Credentials credentials) {
        this(web3j, credentials, GAS_PRICE, GAS_LIMIT);
    }

    /**
     * Given the duration required to execute a transaction, asyncronous execution is strongly
     * recommended via {@link Transfer#sendFundsAsync(String, BigDecimal, Convert.Unit)}.
     *
     * @param toAddress destination address
     * @param value amount to send
     * @param unit of specified send
     *
     * @return the transaction receipt
     * @throws ExecutionException if the computation threw an
     * exception
     * @throws InterruptedException if the current thread was interrupted
     * while waiting
     * @throws TransactionTimeoutException if the transaction was not mined while waiting
     */
    private TransactionReceipt send(
            String toAddress, BigDecimal value, Convert.Unit unit)
            throws ExecutionException, InterruptedException,
            TransactionTimeoutException {

        BigDecimal weiValue = Convert.toWei(value, unit);

        if (!Numeric.isIntegerValue(weiValue)) {
            throw new UnsupportedOperationException(
                    "Non decimal Wei value provided: " + value + " " + unit.toString() +
                            " = " + weiValue + " Wei");
        }

        BigInteger nonce = getNonce(credentials.getAddress());
        BigInteger gasPrice = getGasPrice();

        RawTransaction rawTransaction = RawTransaction.createEtherTransaction(
                nonce,
                gasPrice,
                gasLimit,
                toAddress,
                weiValue.toBigIntegerExact());

        return signAndSend(rawTransaction);
    }

    /**
     * Execute the provided function as a transaction asynchronously. This is intended for one-off
     * fund transfers. For multiple, create an instance.
     *
     * @param toAddress destination address
     * @param value amount to send
     * @param unit of specified send
     *
     * @return {@link Future} containing executing transaction
     */
    public Future<TransactionReceipt> sendFundsAsync(
<<<<<<< HEAD
            final String toAddress, final BigDecimal value, final Convert.Unit unit) {

        return Async.run(new Callable<TransactionReceipt>() {
            @Override
            public TransactionReceipt call() throws Exception {
                return send(toAddress, value, unit);
            }
        });
=======
            String toAddress, BigDecimal value, Convert.Unit unit) {
        return Async.run(() -> send(toAddress, value, unit));
>>>>>>> fcc69e34
    }

    public static TransactionReceipt sendFunds(
            Web3j web3j, Credentials credentials,
            String toAddress, BigDecimal value, Convert.Unit unit) throws InterruptedException,
            ExecutionException, TransactionTimeoutException {

        return new Transfer(web3j, credentials).send(toAddress, value, unit);
    }

    public static TransactionReceipt sendFunds(
            Web3j web3j, Credentials credentials, BigInteger gasPrice, BigInteger gasLimit,
            String toAddress, BigDecimal value, Convert.Unit unit) throws InterruptedException,
            ExecutionException, TransactionTimeoutException {

        return new Transfer(web3j, credentials, gasPrice, gasLimit).send(toAddress, value, unit);
    }

    public static Future<TransactionReceipt> sendFundsAsync(
            Web3j web3j, Credentials credentials,
            String toAddress, BigDecimal value, Convert.Unit unit) throws InterruptedException,
            ExecutionException, TransactionTimeoutException {

        return new Transfer(web3j, credentials).sendFundsAsync(toAddress, value, unit);
    }

    public static Future<TransactionReceipt> sendFundsAsync(
            Web3j web3j, Credentials credentials, BigInteger gasPrice, BigInteger gasLimit,
            String toAddress, BigDecimal value, Convert.Unit unit) throws InterruptedException,
            ExecutionException, TransactionTimeoutException {

        return new Transfer(web3j, credentials, gasPrice, gasLimit)
                .sendFundsAsync(toAddress, value, unit);
    }
}<|MERGE_RESOLUTION|>--- conflicted
+++ resolved
@@ -3,11 +3,7 @@
 
 import java.math.BigDecimal;
 import java.math.BigInteger;
-<<<<<<< HEAD
 import java.util.concurrent.Callable;
-=======
-import java.util.Optional;
->>>>>>> fcc69e34
 import java.util.concurrent.ExecutionException;
 import java.util.concurrent.Future;
 
@@ -90,7 +86,6 @@
      * @return {@link Future} containing executing transaction
      */
     public Future<TransactionReceipt> sendFundsAsync(
-<<<<<<< HEAD
             final String toAddress, final BigDecimal value, final Convert.Unit unit) {
 
         return Async.run(new Callable<TransactionReceipt>() {
@@ -99,10 +94,6 @@
                 return send(toAddress, value, unit);
             }
         });
-=======
-            String toAddress, BigDecimal value, Convert.Unit unit) {
-        return Async.run(() -> send(toAddress, value, unit));
->>>>>>> fcc69e34
     }
 
     public static TransactionReceipt sendFunds(
