package org.web3j.abi;


import java.math.BigInteger;
import java.util.Arrays;
import java.util.Collections;

import org.junit.Test;

import org.web3j.abi.datatypes.*;
import org.web3j.abi.datatypes.generated.Bytes10;
import org.web3j.abi.datatypes.generated.Uint32;

import static org.hamcrest.CoreMatchers.is;
import static org.junit.Assert.assertThat;

public class FunctionEncoderTest {

    @Test
    public void testBuildMethodId() {
        assertThat(FunctionEncoder.buildMethodId("baz(uint32,bool)"), is("0xcdcd77c0"));
    }

    @Test
    public void testBuildMessageSignature() {
        assertThat(
                FunctionEncoder.buildMethodSignature(
                        "baz",
                        Arrays.<Type>asList(
                                new Uint32(BigInteger.valueOf(69)),
                                new Bool(true))
                ),
                is("baz(uint32,bool)"));
    }

    @Test
    public void testBuildEmptyMethodSignature() {
        assertThat(
                FunctionEncoder.buildMethodSignature("empty", Collections.<Type>emptyList()),
                is("empty()"));
    }

    @Test
    public void testEncodeConstructorEmpty() {
        assertThat(FunctionEncoder.encodeConstructor(Collections.<Type>emptyList()), is(""));
    }

    @Test
    public void testEncodeConstructorString() {
        assertThat(FunctionEncoder.encodeConstructor(
                Collections.<Type>singletonList(new Utf8String("Greetings!"))),
                is("0000000000000000000000000000000000000000000000000000000000000020" +
                        "000000000000000000000000000000000000000000000000000000000000000a" +
                        "4772656574696e67732100000000000000000000000000000000000000000000"));
    }

    @Test
    public void testEncodeConstructorUint() {
        assertThat(FunctionEncoder.encodeConstructor(
                Arrays.<Type>asList(new Uint(BigInteger.ONE), new Uint(BigInteger.valueOf(0x20)))),
                is("0000000000000000000000000000000000000000000000000000000000000001" +
                        "0000000000000000000000000000000000000000000000000000000000000020"));
    }

    @Test
    public void testFunctionSimpleEncode() {
        Function function = new Function(
                "baz",
<<<<<<< HEAD
                Arrays.<Type>asList(new Uint32(BigInteger.valueOf(69)), new Bool(true)),
                Collections.<TypeReference<Type>>emptyList()
=======
                Arrays.asList(new Uint32(BigInteger.valueOf(69)), new Bool(true)),
                Collections.<TypeReference<?>>emptyList()
>>>>>>> 3a3e3784
        );

        assertThat(FunctionEncoder.encode(function),
                is("0xcdcd77c0" +
                        "0000000000000000000000000000000000000000000000000000000000000045" +
                        "0000000000000000000000000000000000000000000000000000000000000001"
                ));
    }

    @Test
    public void testFunctionMDynamicArrayEncode1() {
        Function function = new Function(
                "sam",
                Arrays.<Type>asList(
                    new DynamicBytes("dave".getBytes()),
                    new Bool(true),
                    new DynamicArray<Uint>(
                            new Uint(BigInteger.ONE),
                            new Uint(BigInteger.valueOf(2)),
                            new Uint(BigInteger.valueOf(3)))),
                Collections.<TypeReference<?>>emptyList()
        );

        assertThat(FunctionEncoder.encode(function),
                is("0xa5643bf2" +
                        "0000000000000000000000000000000000000000000000000000000000000060" +
                        "0000000000000000000000000000000000000000000000000000000000000001" +
                        "00000000000000000000000000000000000000000000000000000000000000a0" +
                        "0000000000000000000000000000000000000000000000000000000000000004" +
                        "6461766500000000000000000000000000000000000000000000000000000000" +
                        "0000000000000000000000000000000000000000000000000000000000000003" +
                        "0000000000000000000000000000000000000000000000000000000000000001" +
                        "0000000000000000000000000000000000000000000000000000000000000002" +
                        "0000000000000000000000000000000000000000000000000000000000000003"));
    }

    @Test
    public void testFunctionMDynamicArrayEncode2() {
        Function function = new Function(
                "f",
                Arrays.<Type>asList(
                    new Uint(BigInteger.valueOf(0x123)),
                    new DynamicArray<Uint32>(
                            new Uint32(BigInteger.valueOf(0x456)),
                            new Uint32(BigInteger.valueOf(0x789))
                    ),
                    new Bytes10("1234567890".getBytes()),
                    new DynamicBytes("Hello, world!".getBytes())),
                Collections.<TypeReference<?>>emptyList()
        );

        assertThat(FunctionEncoder.encode(function),
                is("0x8be65246" +
                        "0000000000000000000000000000000000000000000000000000000000000123" +
                        "0000000000000000000000000000000000000000000000000000000000000080" +
                        "3132333435363738393000000000000000000000000000000000000000000000" +
                        "00000000000000000000000000000000000000000000000000000000000000e0" +
                        "0000000000000000000000000000000000000000000000000000000000000002" +
                        "0000000000000000000000000000000000000000000000000000000000000456" +
                        "0000000000000000000000000000000000000000000000000000000000000789" +
                        "000000000000000000000000000000000000000000000000000000000000000d" +
                        "48656c6c6f2c20776f726c642100000000000000000000000000000000000000"
                ));
    }
}<|MERGE_RESOLUTION|>--- conflicted
+++ resolved
@@ -66,13 +66,8 @@
     public void testFunctionSimpleEncode() {
         Function function = new Function(
                 "baz",
-<<<<<<< HEAD
                 Arrays.<Type>asList(new Uint32(BigInteger.valueOf(69)), new Bool(true)),
-                Collections.<TypeReference<Type>>emptyList()
-=======
-                Arrays.asList(new Uint32(BigInteger.valueOf(69)), new Bool(true)),
                 Collections.<TypeReference<?>>emptyList()
->>>>>>> 3a3e3784
         );
 
         assertThat(FunctionEncoder.encode(function),
